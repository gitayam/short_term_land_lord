--- conflicted
+++ resolved
@@ -41,12 +41,6 @@
                         <a class="nav-link" href="{{ url_for('property.index') }}">Properties</a>
                     </li>
                     
-<<<<<<< HEAD
-                    <li class="nav-item">
-                        <a class="nav-link" href="{{ url_for('analytics.business_dashboard') }}">
-                            <i class="bi bi-graph-up-arrow"></i> Analytics
-                        </a>
-=======
                     <li class="nav-item dropdown">
                         <a class="nav-link dropdown-toggle" href="#" id="analyticsDropdown" role="button" data-bs-toggle="dropdown">
                             <i class="bi bi-graph-up-arrow"></i> Analytics
@@ -61,7 +55,6 @@
                             <li><a class="dropdown-item" href="{{ url_for('financial_analytics.export_profit_loss') }}">P&L Export</a></li>
                             <li><a class="dropdown-item" href="{{ url_for('financial_analytics.export_tax_report') }}">Tax Report</a></li>
                         </ul>
->>>>>>> 9dfc871d
                     </li>
 
                     <!-- Tasks Navigation -->
